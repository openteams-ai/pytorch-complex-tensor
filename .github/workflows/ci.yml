--- conflicted
+++ resolved
@@ -24,33 +24,18 @@
     steps:
       - name: Checkout Repo
         uses: actions/checkout@v4
-      - uses: actions/setup-python@v5
-        with:
-          python-version: ${{ matrix.python }}
-      - uses: actions/cache@v4
-        with:
-          path: ~/.cache/pip
-          key: ${{ runner.os }}-${{ matrix.python }}-pip-${{ hashFiles('./pyproject.toml') }}
-          restore-keys: |
-            ${{ runner.os }}-${{ matrix.python }}-pip
       - name: Setup UV
         uses: astral-sh/setup-uv@v6
         with:
           python-version: ${{ matrix.python }}
           activate-environment: true
+          enable-cache: true
       - name: Install PyTorch nightly
-        run: |
-<<<<<<< HEAD
-          pip install --upgrade uv
-          uv pip install --system --upgrade --pre torch --index-url https://download.pytorch.org/whl/nightly/cpu
-=======
-          uv pip install --upgrade --pre torch --index-url https://download.pytorch.org/whl/nightly/cpu
->>>>>>> 63080114
+        run: uv pip install --upgrade --pre torch --index-url https://download.pytorch.org/whl/nightly/cpu
       - name: Install package
-        run: |
-          uv pip install -e '.[tests]'
+        run: uv pip install -e '.[test]' && uv lock
       - name: Run tests
-        run: pytest
+        run: uv run --frozen pytest
 
 on:
   # Trigger the workflow on push or pull request,
